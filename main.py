from dataclasses import dataclass
from collections.abc import Iterator

class AST:
    pass

@dataclass
class BinOp(AST):
    op: str
    left: AST
    right: AST

@dataclass
class Number(AST):
    val: str

@dataclass
class If(AST):
    c: AST
    t: AST
    e: AST

@dataclass
class Var(AST):
    name: str

@dataclass
class Assign(AST):
    name: str
    e: AST

@dataclass
class String(AST):
    val: str

@dataclass
class Let(AST):
    var: str
    expr: AST
    body: AST
    var_type: str = None  # Add var_type field with default None

@dataclass
class Sequence(AST):
    statements: list[AST]

@dataclass
class Fun(AST):
    n: str       # name
    params: list[tuple[str, str]]  # list of (param_name, param_type) tuples
    rt: str      # return type
    b: AST       # body
    e: AST       # expression

@dataclass
class Call(AST):
    n: str       # function name
    args: list   # list of arguments

@dataclass
class Closure(AST):
    params: list         # list of (param_name, param_type) tuples
    body: AST           # function body
    return_type: str    # return type
    captured_env: list  # captured environment

@dataclass
class PrintLn(AST):
    expr: AST

@dataclass
class Return(AST):
    expr: AST

@dataclass
class StrConversion(AST):
    expr: AST

@dataclass
class While(AST):
    cond: AST
    body: AST

@dataclass
class Continue(AST):
    pass

@dataclass
class Break(AST):
    pass

@dataclass
class Array(AST):
    elements: list[AST]

@dataclass
class ArrayAccess(AST):
    array: AST
    indices: list[AST]  # Changed from single index to list of indices for multi-dimensional access

@dataclass
class ArrayAssign(AST):
    array: AST
    indices: list[AST]  # Changed from single index to list of indices
    value: AST

@dataclass
class Length(AST):
    expr: AST

@dataclass
class Dict(AST):
    pairs: list[tuple[AST, AST]]

@dataclass
class DictAccess(AST):
    dict: AST
    key: AST

@dataclass
class DictAssign(AST):
    dict: AST
    key: AST
    value: AST

@dataclass
<<<<<<< HEAD
class TypeDef(AST):
    name: str
    fields: dict  # Maps field name to type name

@dataclass
class TypeInstantiation(AST):
    type_name: str
    fields: Dict
=======
class Slice(AST):
    sequence: AST
    start: AST
    end: AST
>>>>>>> 9d59400e

class Token:
    pass

@dataclass
class NumberToken(Token):
    v: str

@dataclass
class OperatorToken(Token):
    o: str

@dataclass
class KeywordToken(Token):
    w: str

@dataclass
class VarToken(Token):
    v: str

@dataclass
class StringToken(Token):
    v: str

@dataclass
class TypeToken(Token):
    t: str
    is_array: bool = False  # Add array type flag
    array_dimensions: int = 0  # Track number of dimensions for nd arrays

@dataclass
class TypeDefToken(Token):
    name: str

@dataclass
class ArrayToken(Token):
    elements: list[Token]

@dataclass
class TypeCheckError(Exception):
    """An error raised during type checking"""
    message: str
    node: AST = None  # The AST node that caused the error
    
    def __str__(self):
        return self.message

class TypeChecker:
    """A static type checker for our language"""
    
    def __init__(self):
        self.environment = {}  # Maps variable names to their types
        self.function_env = {}  # Maps function names to their signatures
        self.current_function = None  # Current function being checked
        self.return_type = None  # Expected return type of current function
        self.errors = []
    
    def check(self, ast):
        """Perform type checking on the entire AST"""
        self._check_node(ast, scope={})
        
        if self.errors:
            # Report the first error
            raise self.errors[0]
            
        return True
    
    def _check_node(self, node, scope):
        """Recursively check types in the AST"""
        if node is None:
            return "void"
            
        match node:
            case Number(_):
                return "int"
                
            case String(_):
                return "string"
                
            case Var(name):
                # Check if variable exists in scope or environment
                if name in scope:
                    return scope[name]
                elif name in self.environment:
                    return self.environment[name]
                else:
                    self.errors.append(TypeCheckError(f"Undefined variable '{name}'", node))
                    return "unknown"
                
            case BinOp(op, left, right):
                left_type = self._check_node(left, scope)
                right_type = self._check_node(right, scope)
                
                # Handle string concatenation
                if op == "++":
                    if left_type != "string" or right_type != "string":
                        self.errors.append(TypeCheckError(
                            f"String concatenation (++) requires string operands, got '{left_type}' and '{right_type}'", node))
                        return "string"  # Assume string anyway to avoid cascade errors
                    return "string"
                
                # Handle comparison operators
                if op in ["<", ">", "<=", ">=", "==", "!="]:
                    # Type compatibility for comparisons
                    if left_type != right_type:
                        self.errors.append(TypeCheckError(
                            f"Cannot compare '{left_type}' with '{right_type}'", node))
                    return "bool"
                
                # Handle logical operators
                if op in ["and", "or"]:
                    # Both operands should be boolean
                    if left_type != "bool" or right_type != "bool":
                        self.errors.append(TypeCheckError(
                            f"Logical operator '{op}' requires boolean operands, got '{left_type}' and '{right_type}'", node))
                    return "bool"
                
                # Handle arithmetic operators
                if op in ["+", "-", "*", "/", "%", "**"]:
                    # Both operands should be numeric
                    if left_type != "int" or right_type != "int":
                        self.errors.append(TypeCheckError(
                            f"Arithmetic operator '{op}' requires int operands, got '{left_type}' and '{right_type}'", node))
                    return "int"
                
                # Unknown operator
                self.errors.append(TypeCheckError(f"Unknown operator '{op}'", node))
                return "unknown"
                
            case If(cond, then, else_):
                cond_type = self._check_node(cond, scope)
                
                # Condition must be a boolean
                if cond_type != "bool":
                    self.errors.append(TypeCheckError(
                        f"If condition must be boolean, got '{cond_type}'", cond))
                
                # Check both branches
                then_type = self._check_node(then, scope)
                else_type = self._check_node(else_, scope)
                
                # If expression returns the same type from both branches
                if then_type != else_type:
                    self.errors.append(TypeCheckError(
                        f"If branches must have the same type, got '{then_type}' and '{else_type}'", node))
                    return "unknown"
                    
                return then_type
                
            case Let(var, expr, body, var_type):
                # Check the initialization expression
                expr_type = self._check_node(expr, scope)
                
                # If variable type is specified, verify it matches expr_type
                if var_type and expr_type != var_type:
                    self.errors.append(TypeCheckError(
                        f"Cannot assign {expr_type} to variable '{var}' of type {var_type}", node))
                
                # Add the variable to scope for the body
                new_scope = scope.copy()
                new_scope[var] = var_type if var_type else expr_type
                self.environment[var] = var_type if var_type else expr_type
                
                # Check the body with the updated scope
                return self._check_node(body, new_scope)
                
            case Assign(name, expr):
                expr_type = self._check_node(expr, scope)
                
                # Check if variable exists and has the right type
                if name in scope:
                    var_type = scope[name]
                    if var_type != expr_type:
                        self.errors.append(TypeCheckError(
                            f"Cannot assign {expr_type} to variable '{name}' of type {var_type}", node))
                elif name in self.environment:
                    var_type = self.environment[name]
                    if var_type != expr_type:
                        self.errors.append(TypeCheckError(
                            f"Cannot assign {expr_type} to variable '{name}' of type {var_type}", node))
                else:
                    self.errors.append(TypeCheckError(f"Undefined variable '{name}'", node))
                
                return expr_type
                
            case Fun(n, params, rt, b, e):
                # Store function signature in environment
                param_types = [(param_name, param_type) for param_name, param_type in params]
                self.function_env[n] = (param_types, rt)
                
                # Create a new scope for function parameters
                func_scope = scope.copy()
                for param_name, param_type in params:
                    func_scope[param_name] = param_type
                
                # Save current function context
                prev_function = self.current_function
                prev_return_type = self.return_type
                self.current_function = n
                self.return_type = rt
                
                # Check function body
                self._check_node(b, func_scope)
                
                # Restore function context
                self.current_function = prev_function
                self.return_type = prev_return_type
                
                # Continue with code after function definition
                return self._check_node(e, scope)
                
            case Call(n, args):
                # Check if the function exists
                if n not in self.function_env:
                    self.errors.append(TypeCheckError(f"Undefined function '{n}'", node))
                    return "unknown"
                
                # Get function signature
                func_sig = self.function_env[n]
                param_types = func_sig[0]
                return_type = func_sig[1]
                
                # Check argument count
                if len(args) != len(param_types):
                    self.errors.append(TypeCheckError(
                        f"Function '{n}' expects {len(param_types)} arguments, got {len(args)}", node))
                else:
                    # Check argument types
                    for i, (arg, (_, expected_type)) in enumerate(zip(args, param_types)):
                        arg_type = self._check_node(arg, scope)
                        if arg_type != expected_type:
                            self.errors.append(TypeCheckError(
                                f"Function '{n}' argument {i+1} expects {expected_type}, got {arg_type}", arg))
                
                return return_type
                
            case Return(expr):
                expr_type = self._check_node(expr, scope)
                
                # Check if return type matches function return type
                if self.current_function and self.return_type and expr_type != self.return_type:
                    self.errors.append(TypeCheckError(
                        f"Function '{self.current_function}' expects return type {self.return_type}, got {expr_type}", node))
                
                return expr_type
                
            case Sequence(statements):
                result_type = "void"
                for stmt in statements:
                    result_type = self._check_node(stmt, scope)
                return result_type
                
            case PrintLn(expr):
                # PrintLn can accept any type
                self._check_node(expr, scope)
                return "void"
                
            case StrConversion(expr):
                # str() can convert int or string
                expr_type = self._check_node(expr, scope)
                if expr_type not in ["int", "string"]:
                    self.errors.append(TypeCheckError(
                        f"str() only supports int and string types, got {expr_type}", node))
                return "string"
                
            case While(cond, body):
                cond_type = self._check_node(cond, scope)
                
                # Condition must be a boolean
                if cond_type != "bool":
                    self.errors.append(TypeCheckError(
                        f"While condition must be boolean, got '{cond_type}'", cond))
                
                # Check the loop body
                self._check_node(body, scope)
                return "void"
                
            case Array(elements):
                if not elements:
                    return "int[]"  # Default for empty arrays
                    
                # Check that all array elements have the same type
                elem_types = [self._check_node(elem, scope) for elem in elements]
                if len(set(elem_types)) != 1:
                    self.errors.append(TypeCheckError(
                        f"Array elements must have the same type, got {set(elem_types)}", node))
                    return "unknown[]"
                
                return f"{elem_types[0]}[]"
                
            case ArrayAccess(array, indices):
                array_type = self._check_node(array, scope)
                index_types = [self._check_node(index, scope) for index in indices]
                
                # Check that all indices are integers
                if not all(index_type == "int" for index_type in index_types):
                    self.errors.append(TypeCheckError(
                        f"Array indices must be int, got {index_types}", indices))
                
                # Check that array is actually an array
                if not array_type.endswith("[]"):
                    self.errors.append(TypeCheckError(
                        f"Cannot index into non-array type {array_type}", array))
                    return "unknown"
                
                # Return element type
                return array_type[:-2]  # Remove '[]'
                
            case _:
                # Default case for other node types
                return "unknown"

class ReturnValue(Exception):
    def __init__(self, value):
        self.value = value

class TypeError(Exception):
    pass

class LoopControl(Exception):
    pass

class ContinueLoop(LoopControl):
    pass

class BreakLoop(LoopControl):
    pass

def check_concat_types(left, right):
    """Stricter type checking for string concatenation"""
    if not isinstance(left, str) or not isinstance(right, str):
        raise TypeError(f"String concatenation requires string operands, got {type(left).__name__} and {type(right).__name__}")
    return left + right

def convert_to_string(value, context=""):
    """Explicit string conversion with type checking"""
    if isinstance(value, (int, str)):
        return str(value)
    raise TypeError(f"{context}Cannot convert {type(value).__name__} to string")

# Dictionary to store user-defined types
user_defined_types = {}

def check_type(value, expected_type):
    if '[' in expected_type:  # Handle array types
        base_type = expected_type.split('[')[0].strip()
        if not isinstance(value, list):
            raise TypeError(f"Type mismatch: expected {expected_type} but got {type(value).__name__}")
        if base_type == "int":
            if not all(isinstance(x, int) for x in value):
                raise TypeError(f"Array elements must be {base_type}")
        elif base_type == "string":
            if not all(isinstance(x, str) for x in value):
                raise TypeError(f"Array elements must be {base_type}")
        return value
    
    # Handle user-defined types
    if expected_type in user_defined_types:
        if not isinstance(value, dict):
            raise TypeError(f"Type mismatch: expected {expected_type} but got {type(value).__name__}")
        # Additional type checking could be done here
        return value
    
    if expected_type == "any":  # Special case for len() function
        return value
    elif expected_type == "int":
        if not isinstance(value, int):
            raise TypeError(f"Type mismatch: expected int but got {type(value).__name__}")
    elif expected_type == "string":
        if not isinstance(value, str):
            raise TypeError(f"Type mismatch: expected string but got {type(value).__name__}")
    elif expected_type == "bool":
        if not isinstance(value, bool):
            raise TypeError(f"Type mismatch: expected bool but got {type(value).__name__}")
    return value

def lookup(env, v):
    # Add built-in functions
    if v == "len":
        # Create a special closure for the len function
        params = [("obj", "any")]
        body = Length(Var("obj"))
        return Closure(params, body, "int", [])
    
    # First check in local environment
    env_reversed = list(reversed(env))
    for u, uv in env_reversed:
        if u == v:
            return uv
    
    # If not found, check in global environment (first binding in the environment)
    for u, uv in env:
        if u == v:
            return uv
    
    raise ValueError(f"Variable {v} not found")


def update_env(env, name, value):
    """Update an existing variable in the environment or add it if doesn't exist"""
    for i, (var, _) in enumerate(env):
        if var == name:
            env[i] = (name, value)
            return
    env.append((name, value))
<<<<<<< HEAD
def e(tree: AST, env=None) -> int | bool | str | list | dict:
=======

def e(tree: AST, env=None) -> int | bool | str | list:
>>>>>>> 9d59400e
    if env is None:
        env = []  # Empty list for environment

    match tree:
        case PrintLn(expr):
            result = e(expr, env)
            print(result, flush=True)  # Added flush=True to ensure immediate output
            return result
        case Number(v):
            return int(v)
        case Var(v):
            return lookup(env, v)
        case Fun(f, params, rt, b, c):
            # Create a closure with the current environment captured
            # For recursive functions, we need to include the function name in its own environment
            function_env = env.copy()
            closure = Closure(params, b, rt, function_env)
            
            # Add the function to the environment BEFORE creating the closure
            # This allows recursive calls to find the function
            update_env(env, f, closure)
            
            # Store function name in closure's environment for recursion
            update_env(closure.captured_env, f, closure)
            
            return e(c, env)
        case Call(f, args):
            # Get the function object
            func_obj = lookup(env, f)
            
            # Evaluate arguments in the caller's environment
            arg_values = [e(arg, env) for arg in args]
            
            if isinstance(func_obj, Closure):
                # Handle closure with captured environment
                params = func_obj.params
                param_names = [param_name for param_name, _ in params]
                param_types = [param_type for _, param_type in params]
                body = func_obj.body
                return_type = func_obj.return_type
                
                # Start with the captured environment from when function was defined
                call_env = func_obj.captured_env.copy()
                
                # Check that the number of arguments matches the number of parameters
                if len(arg_values) != len(params):
                    raise TypeError(f"Function '{f}' expected {len(params)} arguments but got {len(arg_values)}")
                
                # Type checking and binding for all arguments
                for i, ((param_name, param_type), arg_value) in enumerate(zip(params, arg_values)):
                    if param_type == "string" and isinstance(arg_value, int):
                        arg_value = str(arg_value)
                    elif param_type == "int" and isinstance(arg_value, str):
                        raise TypeError(f"Function '{f}' parameter {i+1} expects int but got string")
                    
                    try:
                        check_type(arg_value, param_type)
                    except TypeError as te:
                        raise TypeError(f"Function '{f}' parameter {i+1} type mismatch: {str(te)}")
                    
                    # Add parameter binding to the closure environment
                    update_env(call_env, param_name, arg_value)
            
            else:
                raise TypeError(f"Cannot call {f}, not a function")
            
            try:
                result = e(body, call_env)
                return check_type(result, return_type)
            except ReturnValue as rv:
                return check_type(rv.value, return_type)
        case BinOp("+", l, r):
            return e(l, env) + e(r, env)
        case BinOp("-", l, r):
            return e(l, env) - e(r, env)
        case BinOp("*", l, r):
            return e(l, env) * e(r, env)
        case BinOp("/", l, r):
            return e(l, env) // e(r, env)
        case BinOp("<", l, r):
            return e(l, env) < e(r, env)
        case BinOp("<=", l, r):
            return e(l, env) <= e(r, env)
        case BinOp(">=", l, r):
            return e(l, env) >= e(r, env)
        case BinOp("==", l, r):
            return e(l, env) == e(r, env)
        case BinOp("!=", l, r):
            return e(l, env) != e(r, env)
        case BinOp("and", l, r):
            return e(l, env) and e(r, env)
        case BinOp("or", l, r):
            return e(l, env) or e(r, env)
        case BinOp("%", l, r):
            return e(l, env) % e(r, env)
        case BinOp("**", l, r):
            return e(l, env) ** e(r, env)
        case String(v):
            return v
        case BinOp("++", l, r):  
            left_val = e(l, env)
            right_val = e(r, env)

            # No automatic conversion - both must be strings
            if not isinstance(left_val, str) or not isinstance(right_val, str):
                raise TypeError(f"Cannot concatenate {type(left_val).__name__} with {type(right_val).__name__}. Use str() for explicit conversion")

            return left_val + right_val
        case BinOp(">", l, r):
            return e(l, env) > e(r, env)
        case If(cond, then, else_):
            if e(cond, env):
                return e(then, env)
            else:
                return e(else_, env)
        case Sequence(statements):
            result = None
            for stmt in statements:
                result = e(stmt, env)
            return result
        case Assign(name, expr):
            value = e(expr, env)
            update_env(env, name, value)
            return value
        case Let(var, expr, body):
            value = e(expr, env)  
            update_env(env, var, value)  # Update or add variable
            return e(body, env) 
        case Return(expr):
            result = e(expr, env)
            raise ReturnValue(result)
        case StrConversion(expr):
            val = e(expr, env)
            return str(val)
        case While(cond, body):
            result = None
            while e(cond, env):
                try:
                    result = e(body, env)
                except ContinueLoop:
                    continue
                except BreakLoop:
                    break      
            return result if result is not None else 0
        case Continue():
            raise ContinueLoop()
        case Break():
            raise BreakLoop()
        case Array(elements):
            # Get array type from context if available
            array_type = None
            if isinstance(tree.parent, Let):
                array_type = tree.parent.var_type  # You'll need to add var_type to Let
            values = [e(elem, env) for elem in elements]
            # Type check array elements
            if array_type:
                base_type = array_type.split('[')[0].strip()
                if base_type == "int" and not all(isinstance(x, int) for x in values):
                    raise TypeError("Array elements must be int")
                elif base_type == "string" and not all(isinstance(x, str) for x in values):
                    raise TypeError("Array elements must be string")
            return values
        case ArrayAccess(array, indices):
            arr = e(array, env)
            idxs = [e(index, env) for index in indices]
            for idx in idxs:
                if isinstance(arr, (list, str)):
                    if 0 <= idx < len(arr):
                        arr = arr[idx]
                    else:
                        raise IndexError("Array index out of bounds")
                else:
                    raise TypeError(f"Cannot index into {type(arr).__name__}")
            return arr
        case ArrayAssign(array, indices, value):
            arr = e(array, env)
            idxs = [e(index, env) for index in indices]
            val = e(value, env)
            
            # Find array type from environment
            array_name = array.name if isinstance(array, Var) else None
            if array_name:
                for var, stored_val in reversed(env):
                    if var == array_name:
                        # Check element type
                        if isinstance(stored_val, list):
                            if stored_val and isinstance(stored_val[0], int):
                                if not isinstance(val, int):
                                    raise TypeError("Cannot assign non-int to int[]")
                            elif stored_val and isinstance(stored_val[0], str):
                                if not isinstance(val, str):
                                    raise TypeError("Cannot assign non-string to string[]")
                        break

            for idx in idxs[:-1]:
                if not isinstance(idx, int):
                    raise TypeError("Array index must be integer")
                if isinstance(arr, list):
                    if 0 <= idx < len(arr):
                        arr = arr[idx]
                    else:
                        raise IndexError("Array index out of bounds")
                else:
                    raise TypeError("Cannot assign to non-array type")
            
            final_idx = idxs[-1]
            if not isinstance(final_idx, int):
                raise TypeError("Array index must be integer")
            if isinstance(arr, list):
                if 0 <= final_idx < len(arr):
                    arr[final_idx] = val
                    return val
                raise IndexError("Array index out of bounds")
            raise TypeError("Cannot assign to non-array type")
        case Length(expr):
            val = e(expr, env)
            if isinstance(val, (list, str)):
                return len(val)
            raise TypeError(f"Cannot get length of {type(val).__name__}")
        case Slice(sequence, start, end):
            seq = e(sequence, env)
            start_idx = e(start, env)
            end_idx = e(end, env)
            if isinstance(seq, (list, str)):
                return seq[start_idx:end_idx]
            raise TypeError(f"Cannot slice {type(seq).__name__}")
        case Dict(pairs):
            return {e(key, env): e(value, env) for key, value in pairs}
        case DictAccess(dict, key):
            d = e(dict, env)
            k = e(key, env)
            return d[k]
        case DictAssign(dict, key, value):
            d = e(dict, env)
            k = e(key, env)
            v = e(value, env)
            d[k] = v
            return v
<<<<<<< HEAD
        case TypeDef(name, fields):
            # Register the type definition
            user_defined_types[name] = fields
            return None
            
        case TypeInstantiation(type_name, fields):
            # Check if the type exists
            if type_name not in user_defined_types:
                raise TypeError(f"Unknown type: {type_name}")
            
            type_def = user_defined_types[type_name]
            # Create an empty dict for the instance
            instance = {}
            
            # Evaluate fields Dict and extract the pairs
            fields_dict = e(fields, env)
            
            # Check for missing required fields
            for field_name in type_def:
                if field_name not in fields_dict:
                    raise TypeError(f"Missing required field '{field_name}' for type {type_name}")
                    
            # Check for extra fields
            for field_name in fields_dict:
                if field_name not in type_def:
                    raise TypeError(f"Unknown field '{field_name}' for type {type_name}")
            
            # Type check and populate the instance
            for field_name, field_value in fields_dict.items():
                expected_type = type_def[field_name]
                # Type check the field value
                try:
                    typed_value = check_type(field_value, expected_type)
                    instance[field_name] = typed_value
                except TypeError as te:
                    raise TypeError(f"Field '{field_name}' type mismatch: {str(te)}")
                
            # Return the instance as a dict
            return instance
=======
        case Closure(params, body, return_type, _):
            # When a closure appears directly in code (not via Fun), capture the current env
            return Closure(params, body, return_type, env.copy())
>>>>>>> 9d59400e

def lex(s: str) -> Iterator[Token]:
    i = 0
    while i < len(s):  
        while i < len(s) and s[i].isspace():
            i += 1

        if i >= len(s):
            return

        if s[i].isalpha():
            t = s[i]
            i = i + 1
            while i < len(s) and (s[i].isalpha() or s[i].isdigit() or s[i] == '_'):  # Allow digits and underscores in identifiers 
                t = t + s[i]
                i = i + 1
            # print(t)
            # Check if this is an array type (e.g. "int[]")
            is_array = False
            array_dimensions = 0
            while i + 1 < len(s) and s[i] == '[' and s[i + 1] == ']':
                is_array = True
                array_dimensions += 1
                i += 2
                
            if t in {"and", "or", "if", "else", "fun", "return", "println", "str", "while", "continue", "break", "dict", "type"}:  # Added "type"
                yield KeywordToken(t)
            elif t in {"int", "float", "string", "void", "bool"}:  # Types are now handled separately
                yield TypeToken(t, is_array, array_dimensions)
            else:
                yield VarToken(t)
        elif s[i].isdigit():
            t = s[i]
            i = i + 1
            while i < len(s) and s[i].isdigit():
                t = t + s[i]
                i = i + 1
            yield NumberToken(t)
        elif s[i] == '"':  
            t = ""
            i += 1
            while i < len(s) and s[i] != '"':
                t += s[i]
                i += 1
            if i < len(s):  
                i += 1
                yield StringToken(t)
            else:
                raise ParseError("Unterminated string literal")
        else:
            match t := s[i]:
                case '+' | '*' | '<' | '=' | '-' | '/' | '%' | '>' | '!' | '(' | ')' | ';' | '{' | '}' | ':' | '[' | ']' | ',':  # Added comma
                    i += 1
                    if i < len(s):
                        next_char = s[i]
                        if (t + next_char) in {'**', '++', '<=', '>=', '==', '!='}: 
                            t += next_char
                            i += 1
                    yield OperatorToken(t)
                case _:
                    raise ParseError(f"Unexpected character: {t}")


class ParseError(Exception):
    pass

def parse(s: str) -> AST:
    from more_itertools import peekable
    tokens = list(lex(s))
    t = peekable(tokens)
    
    def expect(what: Token):
        if t.peek(None) == what:
            next(t)
            return
        raise ParseError(f"Expected {what} but got {t.peek(None)}")
    
    def parse_statements():
        statements = []
        while t.peek(None) is not None:
            if isinstance(t.peek(), OperatorToken) and t.peek().o == '}':
                break

            stmt = parse_stmt()
            #print(stmt)
            statements.append(stmt)

            # Handle semicolons more carefully
            if isinstance(t.peek(None), OperatorToken) and t.peek().o == ';':
                next(t)

        # Always return a Sequence for multiple statements
        if len(statements) > 1:
            return Sequence(statements)
        elif len(statements) == 1:
            return statements[0]
        else:
            return Number("0")  # Empty block returns 0

    def parse_stmt():
        # print(f"parse_stmt: {t.peek(None)}")  # Debugging statement
        match t.peek(None):
<<<<<<< HEAD
            # ...existing code...
            
            case VarToken(var) if var in user_defined_types:
                # This is a type declaration using a user-defined type
                type_name = next(t).v  # consume the type name (e.g. "Person")
                
                if not isinstance(t.peek(None), VarToken):
                    raise ParseError(f"Expected variable name after type {type_name}")
                
                var_name = next(t).v  # consume the variable name (e.g. "p")
                
                expect(OperatorToken("="))
                
                # Now we expect the type name again for instantiation
                if not isinstance(t.peek(None), VarToken) or t.peek().v != type_name:
                    raise ParseError(f"Expected type {type_name} for instantiation")
                
                next(t)  # consume the type name again
                
                # Parse instantiation body { "field1": value1, ... }
                expect(OperatorToken("{"))
                pairs = []
                
                while t.peek(None) != OperatorToken("}"):
                    # Field key must be a string literal
                    if not isinstance(t.peek(None), StringToken):
                        raise ParseError("Expected field name as string literal")
                    key = String(next(t).v)
                    
                    expect(OperatorToken(":"))
                    value = parse_expr()
                    pairs.append((key, value))
                    
                    if t.peek(None) == OperatorToken(","):
                        next(t)
                        # Check if there's another field after comma
                        if t.peek(None) == OperatorToken("}"):
                            break
                    # No need to check for closing brace here - let the loop condition handle it
                
                expect(OperatorToken("}"))
                
                # Create the type instantiation
                type_inst = TypeInstantiation(type_name, Dict(pairs))
                
                # Assign to variable
                expect(OperatorToken(";"))
                next_stmt = parse_statements() if t.peek(None) is not None else None
                return Let(var_name, type_inst, next_stmt if next_stmt else Sequence([]), type_name)

            case TypeToken(typ, is_array):
=======
            case TypeToken(typ, is_array, array_dimensions):
>>>>>>> 9d59400e
                next(t)
                if not isinstance(t.peek(None), VarToken):
                    raise ParseError(f"Expected variable name after {typ}")
                var = next(t).v
                var_type = f"{typ}{'[]' * array_dimensions}" if is_array else typ
                expect(OperatorToken("="))
                
                if is_array:
                    if isinstance(t.peek(None), VarToken):
                        array_name = next(t).v
                        expect(OperatorToken("["))
                        start = parse_expr()
                        expect(OperatorToken(":"))
                        end = parse_expr()
                        expect(OperatorToken("]"))
                        array_expr = Slice(Var(array_name), start, end)
                    elif isinstance(t.peek(None), OperatorToken) and t.peek().o == '[':
                        array_expr = parse_atom()
                    else:
                        raise ParseError(f"Expected array literal or slice after {var}")
                    
                    let_node = Let(var, array_expr, None, var_type)
                    array_expr.parent = let_node
                    expect(OperatorToken(";"))
                    next_stmt = parse_statements() if t.peek(None) is not None else None
                    let_node.body = next_stmt if next_stmt else Sequence([])
                    return let_node
                
                # Allow any expression, including complex expressions with dictionary lookups
                expr = parse_expr()
                expect(OperatorToken(";"))
                next_stmt = parse_statements() if t.peek(None) is not None else None
                return Let(var, expr, next_stmt if next_stmt else Sequence([]))
                
            case KeywordToken("fun"):
                next(t)  # Consume "fun" keyword
                
                if not isinstance(t.peek(None), VarToken):
                    raise ParseError("Expected function name")
                name = next(t).v
                
                expect(OperatorToken("("))
<<<<<<< HEAD

                # Parse parameter name
                if not isinstance(t.peek(None), VarToken):
                    raise ParseError("Expected parameter name")
                param = next(t).v

                # Parse parameter type
                expect(OperatorToken(":"))
                
                # Allow both built-in types (TypeToken) and user-defined types (VarToken)
                if isinstance(t.peek(None), TypeToken):
                    param_token = next(t)
                    param_type = param_token.t + "[]" if param_token.is_array else param_token.t
                elif isinstance(t.peek(None), VarToken):
                    # This is a user-defined type
                    param_type = next(t).v
                else:
                    raise ParseError("Expected parameter type")

=======
                
                # Parse parameters - handle multiple parameters
                params = []
                
                # If there's a first parameter
                if isinstance(t.peek(None), VarToken):
                    param_name = next(t).v
                    
                    # Parse parameter type
                    expect(OperatorToken(":"))
                    if not isinstance(t.peek(None), TypeToken):
                        raise ParseError("Expected parameter type")
                    param_token = next(t)
                    param_type = param_token.t + "[]" * param_token.array_dimensions if param_token.is_array else param_token.t
                    
                    params.append((param_name, param_type))
                    
                    # Parse additional parameters
                    while t.peek(None) == OperatorToken(','):
                        next(t)  # Consume comma
                        
                        if not isinstance(t.peek(None), VarToken):
                            raise ParseError("Expected parameter name after comma")
                        param_name = next(t).v
                        
                        expect(OperatorToken(":"))
                        if not isinstance(t.peek(None), TypeToken):
                            raise ParseError("Expected parameter type")
                        param_token = next(t)
                        param_type = param_token.t + "[]" * param_token.array_dimensions if param_token.is_array else param_token.t
                        
                        params.append((param_name, param_type))
                
>>>>>>> 9d59400e
                expect(OperatorToken(")"))

                # Handle return type - also allow user-defined types
                expect(OperatorToken(":"))
                if isinstance(t.peek(None), TypeToken):
                    return_type = next(t).t
                elif isinstance(t.peek(None), VarToken):
                    return_type = next(t).v
                else:
                    raise ParseError("Expected return type")

                expect(OperatorToken("{"))
                
                # Parse the function body statements
                body = parse_statements()
                
                expect(OperatorToken("}"))
                
                # Continue parsing after function definition
                if t.peek(None) is not None and not (isinstance(t.peek(), OperatorToken) and t.peek().o == '}'):
                    rest = parse_statements() 
                else:
                    rest = Sequence([])
                    
                return Fun(name, params, return_type, body, rest)
                
            case KeywordToken("dict"):
                next(t)
                if not isinstance(t.peek(None), VarToken):
                    raise ParseError("Expected dictionary name")
                name = next(t).v
                expect(OperatorToken("="))
                expect(OperatorToken("{"))
                pairs = []
                while t.peek(None) != OperatorToken("}"):
                    key = parse_expr()
                    expect(OperatorToken(":"))
                    value = parse_expr()
                    pairs.append((key, value))
                    if t.peek(None) == OperatorToken(","):
                        next(t)
                expect(OperatorToken("}"))
                expect(OperatorToken(";"))
                # print(pairs)
                rest = parse_statements() if t.peek(None) is not None else body
                # print("rest",rest)
                return Let(name, Dict(pairs), rest)      
            case KeywordToken("if"):
                next(t)
                expect(OperatorToken("("))  # Expect opening parenthesis
                cond = parse_expr()
                expect(OperatorToken(")"))  # Expect closing parenthesis
                expect(OperatorToken("{"))  # Expect opening brace
                then = parse_statements()   # Parse statements inside braces
                expect(OperatorToken("}"))  # Expect closing brace

                if t.peek(None) == KeywordToken("else"):
                    next(t)
                    expect(OperatorToken("{"))
                    else_ = parse_statements()
                    expect(OperatorToken("}"))
                else:
                    else_ = Number("0")  # Default else case

                return If(cond, then, else_)
            case KeywordToken("return"):
                next(t)
                expr = parse_expr()
                if t.peek(None) == OperatorToken(";"):
                    next(t)
                return Return(expr)
            case KeywordToken("while"):
                next(t)
                expect(OperatorToken("("))  # Expect opening parenthesis
                cond = parse_expr()
                expect(OperatorToken(")"))  # Expect closing parenthesis
                expect(OperatorToken("{"))  # Expect opening brace
                body = parse_statements()   # Parse statements inside braces
                expect(OperatorToken("}"))  # Expect closing brace
                return While(cond, body)
            case KeywordToken("continue"):
                next(t)
                if t.peek(None) == OperatorToken(";"):
                    next(t)
                return Continue()
            case KeywordToken("break"):
                next(t)
                if t.peek(None) == OperatorToken(";"):
                    next(t)
                return Break()
            case KeywordToken("println"):
                next(t)
                expect(OperatorToken("("))
                expr = parse_expr()
                expect(OperatorToken(")"))
                expect(OperatorToken(";"))  # Always require semicolon
                return PrintLn(expr)
            case KeywordToken("type"):
                next(t)  # consume 'type'
                if not isinstance(t.peek(None), VarToken):
                    raise ParseError("Expected type name")
                type_name = next(t).v
                
                # Register type name early so it can be used in field types
                if type_name not in user_defined_types:
                    user_defined_types[type_name] = {}
                
                # Expect opening brace
                expect(OperatorToken("{"))
                
                # Parse field definitions
                fields = {}
                while t.peek(None) != OperatorToken("}"):
                    # Parse field name (as string literal)
                    if not isinstance(t.peek(None), StringToken):
                        raise ParseError("Expected field name as string literal")
                    field_name = next(t).v
                    
                    # Expect colon
                    expect(OperatorToken(":"))
                    
                    # Parse field type - allow TypeToken or VarToken (for user-defined types)
                    if isinstance(t.peek(None), TypeToken):
                        field_type_token = next(t)
                        field_type = field_type_token.t + "[]" if field_type_token.is_array else field_type_token.t
                    elif isinstance(t.peek(None), VarToken):
                        # This is a user-defined type
                        field_type = next(t).v
                    else:
                        raise ParseError("Expected field type")
                    
                    # Add the field to our type definition
                    fields[field_name] = field_type
                    
                    # Parse comma or closing brace
                    if t.peek(None) == OperatorToken(","):
                        next(t)  # consume comma
                    # Don't check for closing brace here - let the while loop condition handle it
                
                # Replace the early registration with complete field set
                user_defined_types[type_name] = fields
                
                # Consume closing brace
                expect(OperatorToken("}"))
                expect(OperatorToken(";"))
                
                return TypeDef(type_name, fields)
            
            # Remove the old case for type instantiation as it will now be handled at the top
            
            case _:
                return parse_expr()
       

    def parse_expr():
        expr = parse_assign()
        # If the expression is a function call and we're at statement level,
        # expect a semicolon
        if isinstance(expr, Call) and isinstance(t.peek(None), OperatorToken) and t.peek().o == ';':
            next(t)
        return expr

    def parse_assign():
        if isinstance(t.peek(None), VarToken):
            var = next(t)
            if t.peek(None) == OperatorToken('='):
                next(t)
                expr = parse_expr()
                return Assign(var.v, expr)
            # Look for type instantiation as an expression
            elif var.v in user_defined_types and isinstance(t.peek(None), OperatorToken) and t.peek().o == '{':
                type_name = var.v
                # Parse instantiation body
                next(t)  # consume '{'
                pairs = []
                
                while t.peek(None) != OperatorToken("}"):
                    # Field key must be a string literal
                    if not isinstance(t.peek(None), StringToken):
                        raise ParseError("Expected field name as string literal")
                    key = String(next(t).v)
                    
                    expect(OperatorToken(":"))
                    value = parse_expr()  # This allows for recursive type instantiation
                    pairs.append((key, value))
                    
                    if t.peek(None) == OperatorToken(","):
                        next(t)
                        # Check if there's another field after comma
                        if t.peek(None) == OperatorToken("}"):
                            break
                
                expect(OperatorToken("}"))
                return TypeInstantiation(type_name, Dict(pairs))
            else:
                t.prepend(var)
        return parse_logical()

    def parse_logical():
        l = parse_comparison()
        while True:
            match t.peek(None):
                case KeywordToken(op) if op in {"and", "or"}:
                    next(t)
                    r = parse_comparison()
                    l = BinOp(op, l, r)
                case _:
                    return l

    def parse_comparison():
        l = parse_add()
        while True:  
            match t.peek(None):
                case OperatorToken(op) if op in {'<', '>', '<=', '>=', '==', '!='}:
                    operator = next(t).o
                    r = parse_add()
                    l = BinOp(operator, l, r)
                case _:
                    return l

    def parse_add():
        ast = parse_mul()
        while True:
            match t.peek(None):
                case OperatorToken('+') | OperatorToken('-'):
                    op = next(t).o
                    ast = BinOp(op, ast, parse_mul())
                case _:
                    return ast

    def parse_mul():
        ast = parse_power()  
        while True:
            match t.peek(None):
                case OperatorToken('*') | OperatorToken('/') | OperatorToken('%'):  
                    op = next(t).o
                    ast = BinOp(op, ast, parse_power()) 
                case _:
                    return ast

    def parse_power():  
        ast = parse_concat()  
        while True:
            match t.peek(None):
                case OperatorToken('**'):
                    next(t)
                    ast = BinOp('**', ast, parse_concat())
                case _:
                    return ast

    def parse_concat():  
        ast = parse_atom()
        while True:
            match t.peek(None):
                case OperatorToken('++'):
                    next(t)
                    ast = BinOp('++', ast, parse_atom())
                case _:
                    return ast

    def parse_atom():
        # print(f"parse_atom: {t.peek(None)}")  # Debugging statement
        match t.peek(None):
            case OperatorToken('{'):
                next(t)  # consume opening brace
                expr = parse_statements()
                expect(OperatorToken("}"))  # expect closing brace
                return expr
            case TypeToken(typ):  # Changed from KeywordToken to TypeToken
                next(t)
                if not isinstance(t.peek(None), VarToken):
                    raise ParseError(f"Expected variable name after {typ}")
                var = next(t).v
                expect(OperatorToken("="))
                expr = parse_expr()
                expect(OperatorToken(";"))
                # Create a sequence that continues evaluating after the declaration
                next_expr = parse_statements() if t.peek(None) is not None else Var(var)
                return Let(var, expr, next_expr)
            case KeywordToken("println"):
                next(t)
                expect(OperatorToken("("))
                expr = parse_expr()
                expect(OperatorToken(")"))
                expect(OperatorToken(";"))  # Always require semicolon
                return PrintLn(expr)
            case KeywordToken("str"):
                next(t)
                expect(OperatorToken("("))
                expr = parse_expr()
                expect(OperatorToken(")"))
                return StrConversion(expr)
            case ArrayToken(elements):
                next(t)
                return Array([Number(e.v) for e in elements])
            case VarToken(name):
                next(t)
<<<<<<< HEAD
                
                # First create the base variable expression
                expr = Var(name)
                
                # Now handle any possible chained operations like array access, function calls, 
                # or dictionary/field access
                while True:
                    if isinstance(t.peek(None), OperatorToken):
                        if t.peek().o == '[':  # Array access
                            next(t)  # consume [
                            index = parse_expr()
                            if isinstance(t.peek(None), OperatorToken) and t.peek().o == ':':
                                next(t)  # consume :
                                end = parse_expr()
                                expect(OperatorToken(']'))
                                expr = Slice(expr, index, end)
                            else:
                                expect(OperatorToken(']'))
                                if isinstance(t.peek(None), OperatorToken) and t.peek().o == '=':
                                    next(t)  # consume =
                                    value = parse_expr()
                                    expr = ArrayAssign(expr, index, value)
                                else:
                                    expr = ArrayAccess(expr, index)
                        elif t.peek().o == '(':  # Function call
                            next(t)
                            arg = parse_expr()
                            expect(OperatorToken(")"))
                            expr = Call(name, arg)
                            break  # Function calls can't be chained in our language
                        elif t.peek().o == '{':  # Dictionary/field access
                            next(t)  # consume {
                            key = parse_expr()
                            expect(OperatorToken('}'))
                            if isinstance(t.peek(None), OperatorToken) and t.peek().o == '=':
                                next(t)  # consume =
                                value = parse_expr()
                                expr = DictAssign(expr, key, value)
                                break  # Assignment ends the chain
                            else:
                                expr = DictAccess(expr, key)
                        else:
                            break  # No more chained operations
                    else:
                        break  # Not an operator, end of chain
                
                # Handle type instantiation (separate from chained access)
                if name in user_defined_types and expr == Var(name) and isinstance(t.peek(None), OperatorToken) and t.peek().o == '{':
                    # This is an inline type instantiation
                    type_name = name
                    expect(OperatorToken("{"))
                    pairs = []
                    
                    while t.peek(None) != OperatorToken("}"):
                        # Field key must be a string literal
                        if not isinstance(t.peek(None), StringToken):
                            raise ParseError("Expected field name as string literal")
                        key = String(next(t).v)
                        
                        expect(OperatorToken(":"))
                        value = parse_expr()  # This allows nested type instantiations
                        pairs.append((key, value))
                        
                        if t.peek(None) == OperatorToken(","):
                            next(t)
                            # Check if there's another field after comma
                            if t.peek(None) == OperatorToken("}"):
                                break
                    
                    expect(OperatorToken("}"))
                    return TypeInstantiation(type_name, Dict(pairs))
                
                return expr
=======
                if isinstance(t.peek(None), OperatorToken) and t.peek().o == '[':
                    indices = []
                    # First dimension
                    next(t)  # consume [
                    indices.append(parse_expr())
                    expect(OperatorToken(']'))
                    
                    # Additional dimensions if any
                    while isinstance(t.peek(None), OperatorToken) and t.peek().o == '[':
                        next(t)  # consume [
                        indices.append(parse_expr())
                        expect(OperatorToken(']'))
                    
                    if isinstance(t.peek(None), OperatorToken) and t.peek().o == '=':
                        next(t)  # consume =
                        value = parse_expr()
                        return ArrayAssign(Var(name), indices, value)
                    return ArrayAccess(Var(name), indices)
                    
                elif isinstance(t.peek(None), OperatorToken) and t.peek().o == '(':
                    next(t)  # consume opening parenthesis
                    args = []
                    # Handle empty parameter list
                    if isinstance(t.peek(None), OperatorToken) and t.peek().o == ')':
                        next(t)  # consume closing parenthesis
                    else:
                        # Parse the first argument
                        args.append(parse_expr())
                        
                        # Parse additional arguments
                        while isinstance(t.peek(None), OperatorToken) and t.peek().o == ',':
                            next(t)  # consume comma
                            args.append(parse_expr())
                        
                        expect(OperatorToken(")"))
                    
                    return Call(name, args)
                elif isinstance(t.peek(None), OperatorToken) and t.peek().o == '{':
                    next(t)  # consume {
                    key = parse_expr()
                    expect(OperatorToken('}'))
                    if isinstance(t.peek(None), OperatorToken) and t.peek().o == '=':
                        next(t)  # consume =
                        value = parse_expr()
                        return DictAssign(Var(name), key, value)
                    return DictAccess(Var(name), key)
                return Var(name)
>>>>>>> 9d59400e
            case OperatorToken('['):
                next(t)  # consume opening bracket
                elements = []
                
                # Handle empty array
                if isinstance(t.peek(None), OperatorToken) and t.peek().o == ']':
                    next(t)
                    return Array([])
                
                # Parse first element
                elements.append(parse_expr())
                
                # Parse remaining elements
                while isinstance(t.peek(None), OperatorToken) and t.peek().o == ',':
                    next(t)  # consume comma
                    elements.append(parse_expr())
                
                if not isinstance(t.peek(None), OperatorToken) or t.peek().o != ']':
                    raise ParseError("Expected ']' after array elements")
                next(t)  # consume closing bracket
                
                return Array(elements)
                
            # ...rest of parse_atom cases...
            case KeywordToken("len"):
                next(t)
                expect(OperatorToken("("))
                expr = parse_expr()
                expect(OperatorToken(")"))
                return Length(expr)
            case OperatorToken('('):
                next(t)
                expr = parse_expr()  
                if t.peek(None) != OperatorToken(')'):
                    raise ParseError("Expected closing bracket ')'")
                next(t)  
                return expr
            case NumberToken(v):
                next(t)
                return Number(v)
            case StringToken(v):
                next(t)
                return String(v)
            case _:
                raise ParseError(f"Unexpected token: {t.peek(None)}")

    return parse_statements()

# Add a new Bytecode class for compilation
@dataclass
class BytecodeInstruction:
    opcode: str
    args: list = None

class BytecodeCompiler:
    # Static variable to store the last compiled variables map
    last_variables = {}
    
    def __init__(self):
        self.instructions = []
        self.constants = []
        self.variables = {}  # Maps variable names to indices
        self.global_vars = set()  # Track global variables
        self.labels = {}
        self.next_label = 0
        self.current_stack_size = 0
        self.max_stack_size = 0

    def get_label(self):
        """Generate a new unique label"""
        label = f"L{self.next_label}"
        self.next_label += 1
        return label

    def emit(self, opcode, *args):
        """Add an instruction to the bytecode sequence"""
        self.instructions.append(BytecodeInstruction(opcode, list(args)))
        
        # Update stack size tracking
        if opcode in ['LOAD_CONST', 'LOAD_VAR', 'LOAD_GLOBAL']:
            self.current_stack_size += 1
        elif opcode in ['STORE_VAR', 'STORE_GLOBAL', 'POP_TOP']:
            self.current_stack_size -= 1
        elif opcode in ['BINARY_ADD', 'BINARY_SUB', 'BINARY_MUL', 'BINARY_DIV',
                       'BINARY_MOD', 'BINARY_POWER', 'BINARY_CONCAT']:
            self.current_stack_size -= 1  # Two operands pop, one result push
        
        self.max_stack_size = max(self.max_stack_size, self.current_stack_size)
        
        return len(self.instructions) - 1

    def add_constant(self, value):
        """Add a constant to the constant pool"""
        if value not in self.constants:
            self.constants.append(value)
        return self.constants.index(value)
        
    def mark_as_global(self, var_name):
        """Mark a variable as global"""
        self.global_vars.add(var_name)
        
    def is_global(self, var_name):
        """Check if a variable is global"""
        return var_name in self.global_vars

    def compile(self, ast):
        """Compile an AST into bytecode"""
        # First pass: identify global variables
        self._identify_globals(ast)
        
        # Second pass: compile with knowledge of globals
        self._compile_node(ast)
        
        # Store the variables mapping for the VM to use
        BytecodeCompiler.last_variables = self.variables
        
        return {
            'instructions': self.instructions,
            'constants': self.constants,
            'variables': self.variables,
            'global_vars': self.global_vars,
            'max_stack': self.max_stack_size
        }
        
    def _identify_globals(self, node, scope=None):
        """First pass to identify global variables"""
        if scope is None:
            scope = set()  # Initialize empty scope for tracking local variables
            
        if node is None:
            return
            
        match node:
            case Let(var, expr, body, _):
                # Add variable to current scope
                if var not in scope:
                    self.global_vars.add(var)  # It's a global declaration
                    
                # Process the initializer expression
                self._identify_globals(expr, scope)
                
                # Create a new scope for the body that includes this variable
                new_scope = scope.copy()
                new_scope.add(var)
                self._identify_globals(body, new_scope)
                
            case Fun(n, params, rt, b, e):
                # Add function name to current scope
                if n not in scope:
                    self.global_vars.add(n)  # It's a global function
                    
                # Process function body with new scope including parameters
                func_scope = scope.copy()
                for param_name, _ in params:
                    func_scope.add(param_name)  # Parameters are local to function
                self._identify_globals(b, func_scope)
                
                # Continue with code after function
                self._identify_globals(e, scope)
                
            case Assign(name, expr):
                # Check if name is in scope
                if name not in scope:
                    self.global_vars.add(name)  # It's a global assignment
                self._identify_globals(expr, scope)
                
            case Var(name):
                # Nothing to do for variable references
                pass
                
            case BinOp(op, left, right):
                self._identify_globals(left, scope)
                self._identify_globals(right, scope)
                
            case If(cond, then, else_):
                self._identify_globals(cond, scope)
                self._identify_globals(then, scope)
                self._identify_globals(else_, scope)
                
            case Sequence(statements):
                for stmt in statements:
                    self._identify_globals(stmt, scope)
                    
            case While(cond, body):
                self._identify_globals(cond, scope)
                self._identify_globals(body, scope)
                
            case Call(n, args):
                for arg in args:
                    self._identify_globals(arg, scope)
                
            case Return(expr):
                self._identify_globals(expr, scope)
                
            # Handle other node types as needed
            case _:
                # For other node types, no specific action needed
                pass

    def _compile_node(self, node):
        """Recursively compile a node in the AST"""
        if node is None:
            return
            
        match node:
            case Number(val):
                const_idx = self.add_constant(int(val))
                self.emit("LOAD_CONST", const_idx)
            
            case String(val):
                const_idx = self.add_constant(val)
                self.emit("LOAD_CONST", const_idx)
            
            case BinOp(op, left, right):
                # Special handling for precedence in complex expressions
                if op == '*' and isinstance(left, BinOp) and left.op in ['+', '-']:
                    # First compute the right operand
                    self._compile_node(right)
                    # Then compute the left operand parts
                    self._compile_node(left.left)
                    self._compile_node(left.right)
                    # Apply the appropriate operations in the correct order
                    self.emit({'+': "BINARY_ADD", '-': "BINARY_SUB"}[left.op])
                    self.emit("BINARY_MUL")
                else:
                    # Normal compilation order for other expressions
                    self._compile_node(left)
                    self._compile_node(right)
                    
                    # Map operators to bytecode operations
                    op_map = {
                        "+": "BINARY_ADD",
                        "-": "BINARY_SUB",
                        "*": "BINARY_MUL",
                        "/": "BINARY_DIV",
                        "%": "BINARY_MOD",
                        "**": "BINARY_POWER",
                        "++": "BINARY_CONCAT",
                        "<": "BINARY_LT",
                        ">": "BINARY_GT",
                        "<=": "BINARY_LE",
                        ">=": "BINARY_GE",
                        "==": "BINARY_EQ",
                        "!=": "BINARY_NE",
                        "and": "BINARY_AND",
                        "or": "BINARY_OR"
                    }
                    self.emit(op_map[op])
            
            case Var(name):
                # Check if it's a global variable
                if self.is_global(name):
                    # Ensure it has an index
                    if name not in self.variables:
                        self.variables[name] = len(self.variables)
                    self.emit("LOAD_GLOBAL", self.variables[name])
                else:
                    # It's a local variable
                    if name not in self.variables:
                        self.variables[name] = len(self.variables)
                    self.emit("LOAD_VAR", self.variables[name])
            
            case Assign(name, expr):
                self._compile_node(expr)
                
                # Check if it's a global variable
                if self.is_global(name):
                    if name not in self.variables:
                        self.variables[name] = len(self.variables)
                    self.emit("STORE_GLOBAL", self.variables[name])
                else:
                    # It's a local variable
                    if name not in self.variables:
                        self.variables[name] = len(self.variables)
                    self.emit("STORE_VAR", self.variables[name])
            
            case Let(var, expr, body, _):
                self._compile_node(expr)
                if var not in self.variables:
                    self.variables[var] = len(self.variables)
                
                # Store in the correct context (local or global)
                if self.is_global(var):
                    self.emit("STORE_GLOBAL", self.variables[var])
                else:
                    self.emit("STORE_VAR", self.variables[var])
                
                self._compile_node(body)
            
            case If(cond, then, else_):
                else_label = self.get_label()
                end_label = self.get_label()
                
                # Compile condition
                self._compile_node(cond)
                self.emit("JUMP_IF_FALSE", else_label)
                
                # Compile then branch
                self._compile_node(then)
                self.emit("JUMP", end_label)
                
                # Compile else branch
                self.emit("LABEL", else_label)
                self._compile_node(else_)
                
                # End of if-else
                self.emit("LABEL", end_label)
            
            case While(cond, body):
                self._compile_while(node)
            
            case PrintLn(expr):
                self._compile_node(expr)
                self.emit("PRINT")
            
            case StrConversion(expr):
                self._compile_node(expr)
                self.emit("STR_CONVERT")
            
            case Sequence(statements):
                for i, stmt in enumerate(statements):
                    self._compile_node(stmt)
                    # Add POP_TOP if the statement produces a value that's not used
                    # and it's not the last statement in a sequence
                    if (i < len(statements) - 1 and 
                        not isinstance(stmt, (Assign, Let, If, While, PrintLn, TypeDef))):
                        self.emit("POP_TOP")
            
            case _:
                # Handle by the enhanced compile node
                enhanced_compile_node(self, node)

    def _compile_function(self, node):
        """Compile a function definition"""
        # Store function name in variables map
        if node.n not in self.variables:
            self.variables[node.n] = len(self.variables)
        
        # Generate unique labels for function entry and exit
        func_label = self.get_label()
        end_label = self.get_label()
        
        # Store function metadata in constants pool
        # (label, params, return_type)
        func_meta = (func_label, node.params, node.rt)
        func_meta_idx = self.add_constant(func_meta)
        
        # Create a function object and store it in the variable
        self.emit("LOAD_CONST", func_meta_idx)
        self.emit("MAKE_FUNCTION")
        self.emit("STORE_VAR", self.variables[node.n])
        
        # Jump over the function code
        self.emit("JUMP", end_label)
        
        # Function body starts here
        self.emit("LABEL", func_label)
        
        # Store the parameter values passed on the stack
        # These parameters will be pushed onto the stack by CALL_FUNCTION
        # Note: The parameters are already on the stack at this point, put there by CALL_FUNCTION
        for param_name, _ in reversed(node.params):
            if param_name not in self.variables:
                self.variables[param_name] = len(self.variables)
            self.emit("STORE_VAR", self.variables[param_name])
        
        # Compile the function body
        self._compile_node(node.b)
        
        # If no explicit return, add a default return None
        self.emit("LOAD_CONST", self.add_constant(0))  # Default return value
        self.emit("RETURN_VALUE")
        
        # Function definition is done, continue with the rest of the code
        self.emit("LABEL", end_label)
        
        # Compile the rest of the program
        self._compile_node(node.e)

    def _compile_call(self, node):
        """Compile a function call"""
        # Load the function object
        if node.n not in self.variables:
            self.variables[node.n] = len(self.variables)
        self.emit("LOAD_VAR", self.variables[node.n])
        
        # Evaluate and push arguments
        for arg in node.args:
            self._compile_node(arg)
        
        # Call the function
        self.emit("CALL_FUNCTION", len(node.args))  # Number of arguments

    def _compile_return(self, node):
        """Compile a return statement"""
        # Evaluate the return expression
        self._compile_node(node.expr)
        
        # Return from function
        self.emit("RETURN_VALUE")

# Define a BytecodeVM class to execute compiled bytecode
class BytecodeVM:
    def __init__(self, bytecode):
        self.instructions = bytecode['instructions']
        self.constants = bytecode['constants']
        # Initialize variables array with None values for all variables
        self.variables = [None] * max(len(bytecode['variables']) + 1, 1)
        # Store global variables set
        self.global_vars = bytecode['global_vars']
        # Create a separate globals dict for global variable access
        self.globals = {}
        # Built-in functions
        self.builtins = {'len': self._builtin_len}
        self.stack = []
        self.ip = 0  # Instruction pointer
        self.call_stack = []  # For function calls
        self.debug = False  # Debug mode flag
<<<<<<< HEAD
        # Add user-defined types dictionary
        self.user_defined_types = {}
=======
    
    def _builtin_len(self, arg):
        """Built-in len function implementation"""
        if isinstance(arg, (list, str, dict)):
            return len(arg)
        else:
            raise TypeError(f"Object of type {type(arg).__name__} has no len()")
>>>>>>> 9d59400e
        
    def run(self):
        result = None
        try:
            while self.ip < len(self.instructions):
                instruction = self.instructions[self.ip]
                self.ip += 1
                
                opcode = instruction.opcode
                args = instruction.args if instruction.args else []
                
                if self.debug:
                    stack_str = str(self.stack)[-60:] if self.stack else "[]"
                    print(f"EXEC: {self.ip-1}: {opcode} {args} (Stack: {stack_str})")
                
                if opcode == "LOAD_CONST":
                    self.stack.append(self.constants[args[0]])
                
                elif opcode == "LOAD_VAR":
                    var_idx = args[0]
                    var_name = self._get_var_name(var_idx)
                    
                    # Check for built-in functions first
                    if var_name in self.builtins:
                        # For built-ins, we create a special callable object
                        self.stack.append(('__builtin__', var_name))
                        continue
                    
                    # For regular variables, we use the local vars first then fallback to globals
                    if var_idx >= len(self.variables) or self.variables[var_idx] is None:
                        # Check if it's a global variable
                        if var_name in self.globals:
                            self.stack.append(self.globals[var_name])
                        else:
                            raise ValueError(f"Variable at index {var_idx} not initialized")
                    else:
                        self.stack.append(self.variables[var_idx])
                
                elif opcode == "LOAD_GLOBAL":
                    var_idx = args[0]
                    var_name = self._get_var_name(var_idx)
                    # For global variables, we directly look in the globals dictionary
                    if var_name in self.globals:
                        self.stack.append(self.globals[var_name])
                    else:
                        raise ValueError(f"Global variable {var_name} not initialized")
                
                elif opcode == "STORE_VAR":
                    var_idx = args[0]
                    var_name = self._get_var_name(var_idx)
                    value = self.stack.pop()
                    
                    # Expand variables array if needed
                    if var_idx >= len(self.variables):
                        self.variables.extend([None] * (var_idx - len(self.variables) + 1))
                    
                    # Store in the local variables array
                    self.variables[var_idx] = value
                    
                    # If on the top frame and it's a global, also store in globals
                    if not self.call_stack and var_name in self.global_vars:
                        self.globals[var_name] = value
                
                elif opcode == "STORE_GLOBAL":
                    var_idx = args[0]
                    var_name = self._get_var_name(var_idx)
                    value = self.stack.pop()
                    
                    # Store in both the globals dict and the variables array
                    self.globals[var_name] = value
                    
                    if var_idx >= len(self.variables):
                        self.variables.extend([None] * (var_idx - len(self.variables) + 1))
                    self.variables[var_idx] = value
                
                elif opcode == "BINARY_ADD":
                    right = self.stack.pop()
                    left = self.stack.pop()
                    self.stack.append(left + right)
                
                elif opcode == "BINARY_SUB":
                    right = self.stack.pop()
                    left = self.stack.pop()
                    self.stack.append(left - right)
                
                elif opcode == "BINARY_MUL":
                    right = self.stack.pop()
                    left = self.stack.pop()
                    self.stack.append(left * right)
                
                elif opcode == "BINARY_DIV":
                    right = self.stack.pop()
                    left = self.stack.pop()
                    self.stack.append(left // right)
                
                elif opcode == "BINARY_MOD":
                    right = self.stack.pop()
                    left = self.stack.pop()
                    self.stack.append(left % right)
                
                elif opcode == "BINARY_POWER":
                    right = self.stack.pop()
                    left = self.stack.pop()
                    self.stack.append(left ** right)
                
                elif opcode == "BINARY_CONCAT":
                    right = self.stack.pop()
                    left = self.stack.pop()
                    # String concatenation with type checking
                    if not isinstance(left, str) or not isinstance(right, str):
                        raise TypeError(f"Cannot concatenate {type(left).__name__} with {type(right).__name__}")
                    self.stack.append(left + right)
                
                elif opcode == "BINARY_LT":
                    right = self.stack.pop()
                    left = self.stack.pop()
                    self.stack.append(left < right)
                
                elif opcode == "BINARY_GT":
                    right = self.stack.pop()
                    left = self.stack.pop()
                    self.stack.append(left > right)
                
                elif opcode == "BINARY_LE":
                    right = self.stack.pop()
                    left = self.stack.pop()
                    self.stack.append(left <= right)
                
                elif opcode == "BINARY_GE":
                    right = self.stack.pop()
                    left = self.stack.pop()
                    self.stack.append(left >= right)
                
                elif opcode == "BINARY_EQ":
                    right = self.stack.pop()
                    left = self.stack.pop()
                    self.stack.append(left == right)
                
                elif opcode == "BINARY_NE":
                    right = self.stack.pop()
                    left = self.stack.pop()
                    self.stack.append(left != right)
                
                elif opcode == "BINARY_AND":
                    right = self.stack.pop()
                    left = self.stack.pop()
                    self.stack.append(left and right)
                
                elif opcode == "BINARY_OR":
                    right = self.stack.pop()
                    left = self.stack.pop()
                    self.stack.append(left or right)
                
                elif opcode == "STR_CONVERT":
                    value = self.stack.pop()
                    self.stack.append(str(value))
                
                elif opcode == "PRINT":
                    if not self.stack:
                        print("ERROR: Stack underflow in PRINT operation")
                        continue
                    value = self.stack.pop()
                    print(value, flush=True)
                    result = value
                
                elif opcode == "POP_TOP":
                    self.stack.pop()
                
                elif opcode == "JUMP":
                    # Find the label index before updating IP
                    label_idx = self._find_label(args[0])
                    self.ip = label_idx
                
                elif opcode == "JUMP_IF_FALSE":
                    condition = self.stack.pop()
                    if not condition:
                        # Find the label index before updating IP
                        label_idx = self._find_label(args[0])
                        self.ip = label_idx
                
                elif opcode == "LABEL":
                    # Labels are just markers, no operation needed
                    pass
                
                elif opcode == "LOAD_ARRAY_ITEM":
                    idx = self.stack.pop()
                    arr = self.stack.pop()
                    if not isinstance(arr, (list, str)):
                        raise TypeError(f"Cannot index into {type(arr).__name__}")
                    if not isinstance(idx, int):
                        raise TypeError("Array index must be integer")
                    if idx < 0 or idx >= len(arr):
                        raise IndexError("Array index out of bounds")
                    self.stack.append(arr[idx])
                
                elif opcode == "STORE_ARRAY_ITEM":
                    value = self.stack.pop()
                    idx = self.stack.pop()
                    arr = self.stack.pop()
                    if not isinstance(arr, list):
                        raise TypeError(f"Cannot assign to {type(arr).__name__}")
                    if not isinstance(idx, int):
                        raise TypeError("Array index must be integer")
                    if idx < 0 or idx >= len(arr):
                        raise IndexError("Array index out of bounds")
                    arr[idx] = value
                    self.stack.append(value)
                
                elif opcode == "CREATE_ARRAY":
                    size = args[0]
                    elements = []
                    for _ in range(size):
                        elements.insert(0, self.stack.pop())
                    self.stack.append(elements)
                
                elif opcode == "GET_LENGTH":
                    # Pop the object whose length we need to get
                    obj = self.stack.pop()
                    
                    # Check the type and get its length
                    if isinstance(obj, (list, str, dict)):
                        length = len(obj)
                        self.stack.append(length)
                    else:
                        raise TypeError(f"Cannot get length of {type(obj).__name__}")
                
                elif opcode == "SLICE":
                    end_idx = self.stack.pop()
                    start_idx = self.stack.pop()
                    seq = self.stack.pop()
                    if not isinstance(seq, (list, str)):
                        raise TypeError(f"Cannot slice {type(seq).__name__}")
                    self.stack.append(seq[start_idx:end_idx])
                
                elif opcode == "CREATE_DICT":
                    size = args[0]
                    dict_obj = {}
                    # Pop pairs in reverse order (since later items are deeper in the stack)
                    for _ in range(size):
                        value = self.stack.pop()
                        key = self.stack.pop()
                        dict_obj[key] = value
                    self.stack.append(dict_obj)

                elif opcode == "LOAD_DICT_ITEM":
                    key = self.stack.pop()
                    dict_obj = self.stack.pop()
                    if not isinstance(dict_obj, dict):
                        raise TypeError(f"Cannot access key in non-dict type {type(dict_obj).__name__}")
                    try:
                        # Get the value for this key
                        value = dict_obj[key]
                        
                        # Push the value onto the stack
                        self.stack.append(value)
                        
                        # If this is a nested access, let the next instruction handle it
                        # The value is already on the stack
                    except KeyError:
                        raise KeyError(f"Key {key} not found in dictionary or object")

                elif opcode == "STORE_DICT_ITEM":
                    value = self.stack.pop()
                    key = self.stack.pop()
                    dict_obj = self.stack.pop()
                    if not isinstance(dict_obj, dict):
                        raise TypeError(f"Cannot assign key in non-dict type {type(dict_obj).__name__}")
                    dict_obj[key] = value
                    self.stack.append(value)
                
                elif opcode == "MAKE_FUNCTION":
                    # Function metadata is already on the stack
                    # Just keep it there (it's a tuple with function info)
                    pass
                    
                elif opcode == "CREATE_TYPE_DEF":
                    # Get type definition from arguments
                    type_name = args[0]
                    field_count = args[1]
                    
                    # Pop field definitions from stack (name, type pairs)
                    fields = {}
                    for _ in range(field_count):
                        field_type = self.stack.pop()  # Type comes second on stack
                        field_name = self.stack.pop()  # Name comes first on stack
                        fields[field_name] = field_type
                    
                    # Register the type
                    self.user_defined_types[type_name] = fields
                    
                    # Don't push anything onto the stack
                    # Type definitions don't have a runtime value
                
                elif opcode == "CREATE_TYPE_INSTANCE":
                    # Get type name from arguments
                    type_name = args[0]
                    
                    # Get instance fields from the Dict already on stack
                    fields_dict = self.stack.pop()
                    
                    if type_name not in self.user_defined_types:
                        raise TypeError(f"Unknown type: {type_name}")
                    
                    type_def = self.user_defined_types[type_name]
                    instance = {}
                    
                    # Check for required fields
                    for field_name in type_def:
                        if field_name not in fields_dict:
                            raise TypeError(f"Missing required field '{field_name}' for type {type_name}")
                    
                    # Check for extra fields
                    for field_name in fields_dict:
                        if field_name not in type_def:
                            raise TypeError(f"Unknown field '{field_name}' for type {type_name}")
                    
                    # Copy the fields to the instance
                    # We could do type checking here but we'll keep it simple
                    instance.update(fields_dict)
                    
                    # Push instance onto stack
                    self.stack.append(instance)
                
                elif opcode == "CALL_FUNCTION":
                    num_args = args[0]
                    # Pop arguments in reverse order
                    arg_vals = [self.stack.pop() for _ in range(num_args)]
                    arg_vals.reverse()  # Reverse to get correct argument order

                    # Pop function object (metadata tuple or built-in)
                    func_obj = self.stack.pop()

                    # Handle built-in functions
                    if isinstance(func_obj, tuple) and func_obj[0] == '__builtin__':
                        builtin_name = func_obj[1]
                        if builtin_name in self.builtins:
                            # Call the built-in function
                            if len(arg_vals) != 1:
                                raise TypeError(f"{builtin_name}() takes exactly 1 argument ({len(arg_vals)} given)")
                            result = self.builtins[builtin_name](arg_vals[0])
                            self.stack.append(result)
                            continue
                        else:
                            raise ValueError(f"Unknown built-in function: {builtin_name}")

                    # Handle regular functions
                    if not isinstance(func_obj, tuple) or len(func_obj) not in [3, 4]:
                        raise TypeError(f"Cannot call {func_obj}")

                    # Unpack function metadata
                    func_label, params, return_type = func_obj

                    # Check that number of arguments matches number of parameters
                    if len(arg_vals) != len(params):
                        raise TypeError(f"Function expected {len(params)} arguments but got {len(arg_vals)}")

                    # Save current instruction pointer for return
                    return_ip = self.ip

                    # Create a new variables array for the function call
                    # This preserves lexical scoping - local variables don't affect parent scope
                    new_vars = [None] * len(self.variables)

                    # Save current context to call stack (to restore on return)
                    self.call_stack.append((return_ip, self.variables))

                    # Set the new variables array as active
                    self.variables = new_vars

                    # Push arguments onto the stack for the function body to access
                    for arg_val in arg_vals:
                        self.stack.append(arg_val)

                    # Jump to function body
                    self.ip = self._find_label(func_label)

                elif opcode == "RETURN_VALUE":
                    # Get return value
                    return_value = self.stack.pop()

                    # Restore calling context if there's a saved context
                    if self.call_stack:
                        # Pop the last call frame
                        return_ip, saved_variables = self.call_stack.pop()

                        # Restore variables from before the call
                        self.variables = saved_variables

                        # Jump back to caller
                        self.ip = return_ip

                        # Push return value onto stack for caller
                        self.stack.append(return_value)
                    else:
                        # Top-level return or end of program
                        self.stack.append(return_value)
                        self.ip = len(self.instructions)  # Exit execution
                
                else:
                    raise ValueError(f"Unknown opcode: {opcode}")
            
            # Return the last value on the stack, if any
            return result if not self.stack else self.stack[-1]
                
        except Exception as e:
            print(f"VM Error at instruction {self.ip-1}: {opcode} {args}")
            print(f"Stack: {self.stack}")
            print(f"Variables: {self.variables}")
            raise
            
    def _find_label(self, label):
        """Find the index of a label in the instruction sequence"""
        for i, instr in enumerate(self.instructions):
            if instr.opcode == "LABEL" and instr.args[0] == label:
                return i
        raise ValueError(f"Label not found: {label}")
        
    def _get_var_name(self, var_idx):
        """Get variable name from index (reverse lookup in variables map)"""
        for name, idx in BytecodeCompiler.last_variables.items():
            if idx == var_idx:
                return name
        return f"var{var_idx}"  # Fallback if name not found

# Add additional bytecode-related methods to compiler
def _compile_array(self, node):
    """Compile array creation"""
    for element in node.elements:
        self._compile_node(element)
    self.emit("CREATE_ARRAY", len(node.elements))

def _compile_array_access(self, node):
    """Compile array access expression with support for multi-dimensional arrays"""
    # First load the base array
    self._compile_node(node.array)
    
    # For each dimension, load the index and access the array
    for i, index in enumerate(node.indices):
        self._compile_node(index)
        self.emit("LOAD_ARRAY_ITEM")
        # No need for additional handling after loading the last dimension

def _compile_array_assign(self, node):
    """Compile array element assignment with support for multi-dimensional arrays"""
    # First load the base array
    self._compile_node(node.array)
    
    # For each dimension except the last, load the index and access the array
    for i, index in enumerate(node.indices[:-1]):
        self._compile_node(index)
        self.emit("LOAD_ARRAY_ITEM")
    
    # For the last dimension, we'll use STORE_ARRAY_ITEM
    self._compile_node(node.indices[-1])
    self._compile_node(node.value)
    self.emit("STORE_ARRAY_ITEM")

def _compile_length(self, node):
    """Compile length function call"""
    self._compile_node(node.expr)
    self.emit("GET_LENGTH")

def _compile_slice(self, node):
    """Compile array slicing"""
    self._compile_node(node.sequence)
    self._compile_node(node.start)
    self._compile_node(node.end)
    self.emit("SLICE")

BytecodeCompiler._compile_slice = _compile_slice

# Update the BytecodeCompiler._compile_node method to handle these node types
BytecodeCompiler._compile_array = _compile_array
BytecodeCompiler._compile_array_access = _compile_array_access
BytecodeCompiler._compile_array_assign = _compile_array_assign
BytecodeCompiler._compile_length = _compile_length

# Add these cases to the _compile_node method's match statement
def _compile_function(self, node):
    """Compile a function definition"""
    # Store function name in variables map
    if node.n not in self.variables:
        self.variables[node.n] = len(self.variables)
    
    # Generate unique labels for function entry and exit
    func_label = self.get_label()
    end_label = self.get_label()
    
    # Store function metadata in constants pool
    # (label, params, return_type)
    func_meta = (func_label, node.params, node.rt)
    func_meta_idx = self.add_constant(func_meta)
    
    # Create a function object and store it in the variable
    self.emit("LOAD_CONST", func_meta_idx)
    self.emit("MAKE_FUNCTION")
    self.emit("STORE_VAR", self.variables[node.n])
    
    # Jump over the function code
    self.emit("JUMP", end_label)
    
    # Function body starts here
    self.emit("LABEL", func_label)
    
    # Store the parameter values passed on the stack
    # These parameters will be pushed onto the stack by CALL_FUNCTION
    # Note: The parameters are already on the stack at this point, put there by CALL_FUNCTION
    for param_name, _ in reversed(node.params):
        if param_name not in self.variables:
            self.variables[param_name] = len(self.variables)
        self.emit("STORE_VAR", self.variables[param_name])
    
    # Compile the function body
    self._compile_node(node.b)
    
    # If no explicit return, add a default return None
    self.emit("LOAD_CONST", self.add_constant(0))  # Default return value
    self.emit("RETURN_VALUE")
    
    # Function definition is done, continue with the rest of the code
    self.emit("LABEL", end_label)
    
    # Compile the rest of the program
    self._compile_node(node.e)

def _compile_call(self, node):
    """Compile a function call"""
    # Load the function object
    if node.n not in self.variables:
        self.variables[node.n] = len(self.variables)
    self.emit("LOAD_VAR", self.variables[node.n])
    
    # Evaluate and push arguments
    for arg in node.args:
        self._compile_node(arg)
    
    # Call the function
    self.emit("CALL_FUNCTION", len(node.args))  # Number of arguments

def _compile_return(self, node):
    """Compile a return statement"""
    # Evaluate the return expression
    self._compile_node(node.expr)
    
    # Return from function
    self.emit("RETURN_VALUE")

# Assign these methods to the BytecodeCompiler class
BytecodeCompiler._compile_function = _compile_function
BytecodeCompiler._compile_call = _compile_call
BytecodeCompiler._compile_return = _compile_return

# Add dictionary compilation support methods to BytecodeCompiler
def _compile_dict(self, node):
    """Compile dictionary creation"""
    # Compile each key-value pair
    for key, value in node.pairs:
        self._compile_node(key)
        self._compile_node(value)
    self.emit("CREATE_DICT", len(node.pairs))

def _compile_dict_access(self, node):
    """Compile dictionary access"""
    self._compile_node(node.dict)
    self._compile_node(node.key)
    self.emit("LOAD_DICT_ITEM")

def _compile_dict_assign(self, node):
    """Compile dictionary assignment"""
    self._compile_node(node.dict)
    self._compile_node(node.key)
    self._compile_node(node.value)
    self.emit("STORE_DICT_ITEM")

# Assign these methods to the BytecodeCompiler class
BytecodeCompiler._compile_dict = _compile_dict
BytecodeCompiler._compile_dict_access = _compile_dict_access
BytecodeCompiler._compile_dict_assign = _compile_dict_assign

# Then update the _compile_node method to use these methods
original_compile_node = BytecodeCompiler._compile_node

def enhanced_compile_node(self, node):
    if node is None:
        return
    
    match node:
        case Array(elements):
            self._compile_array(node)
        case ArrayAccess(array, indices):
            self._compile_array_access(node)
        case ArrayAssign(array, indices, value):
            self._compile_array_assign(node)
        case Length(expr):
            self._compile_length(node)
        case Slice(sequence, start, end):
            self._compile_slice(node)
        case Fun(n, params, rt, b, e):
            self._compile_function(node)
        case Call(n, args):
            self._compile_call(node)
        case Return(expr):
            self._compile_return(node)
        case Dict(pairs):
            self._compile_dict(node)
        case DictAccess(dict, key):
            self._compile_dict_access(node)
        case DictAssign(dict, key, value):
            self._compile_dict_assign(node)
        case Break():
            self._compile_break(node)
        case TypeDef(name, fields):
            self._compile_type_def(node)
        case TypeInstantiation(type_name, fields):
            self._compile_type_instantiation(node)
        case _:
            original_compile_node(self, node)

# Now we can safely update the _compile_node method
BytecodeCompiler._compile_node = enhanced_compile_node

# Add compilation function to our interpreter
def compile_and_run(ast, env=None):
    """Compile AST to bytecode and run it with the VM"""
    compiler = BytecodeCompiler()
    bytecode = compiler.compile(ast)
    
    # Initialize variables from environment
    if env:
        for var_name, value in env:
            if var_name in compiler.variables:
                var_idx = compiler.variables[var_name]
                # Initialize VM variables
                while len(bytecode['variables']) <= var_idx:
                    bytecode['variables'][var_idx] = None
                bytecode['variables'][var_idx] = value
    
    vm = BytecodeVM(bytecode)
    return vm.run()

# Add break compilation support method to BytecodeCompiler
def _compile_break(self, node):
    """Compile a break statement"""
    # Get the innermost loop's end label
    if not hasattr(self, 'loop_end_labels') or not self.loop_end_labels:
        raise SyntaxError("Break statement outside of loop")
    end_label = self.loop_end_labels[-1]
    self.emit("JUMP", end_label)

# Add to the BytecodeCompiler class
BytecodeCompiler._compile_break = _compile_break

def _compile_while(self, node):
    """Compile while loop with support for break statements"""
    # Create labels for loop start and end
    start_label = self.get_label()
    end_label = self.get_label()
    
    # Initialize loop_end_labels if it doesn't exist
    if not hasattr(self, 'loop_end_labels'):
        self.loop_end_labels = []
    
    # Push the end label onto the stack for break statements
    self.loop_end_labels.append(end_label)
    
    # Emit loop start label
    self.emit("LABEL", start_label)
    
    # Compile condition
    self._compile_node(node.cond)
    
    # Jump to end if condition is false
    self.emit("JUMP_IF_FALSE", end_label)
    
    # Compile loop body
    self._compile_node(node.body)
    
    # Jump back to start
    self.emit("JUMP", start_label)
    
    # Emit loop end label
    self.emit("LABEL", end_label)
    
    # Pop the end label as we're leaving the loop
    self.loop_end_labels.pop()

# Add this method to the BytecodeCompiler class
BytecodeCompiler._compile_while = _compile_while

<<<<<<< HEAD
# def test_slice_array():
code = """
            int x = 1;
            int z = 100;
            fun foo(y : int) : int{
                x = 2;
                println(z);
                return x;
            }
            println(foo(10));
            println(z);
            println(x);
        """

# code2 = """
# fun add(a: int, b: int): int {
#     return a + b;
# }
# dict d = {"sum": add(3, 4)};
# int result = d{"sum"};
# println(result);
# """

code3="""
            int[] arr = [10, 20, 30];
            int[] slice = arr[0:2];
            slice[0]=100;
            println(slice[0]);
            println(arr[0]);
            """
# ast = parse(code3)
# print(e(ast))


# def run_test_case(code, expected_output):
#     from io import StringIO
#     import sys
#     print("yes")
#     # Redirect stdout to capture print statements
#     old_stdout = sys.stdout
#     sys.stdout = StringIO()
    
#     try:
#         print("2")
#         ast = parse(code)
#        
#         e(ast)
#         actual_output = sys.stdout.getvalue().strip()
#         print(f"Expected: {expected_output}, Got: {actual_output}")
#         assert actual_output == expected_output, f"Expected: {expected_output}, Got: {actual_output}"
#         return "Test passed"
#     except Exception as ex:
#         return f"Test failed: {ex}"
#     finally:
#         sys.stdout = old_stdout

# test_slice_array()
# Modify the main entry point to support interpretation or compilation
# if __name__ == "__main__":
#     import sys
#     if len(sys.argv) > 1:
#         filename = sys.argv[1]
#         mode = sys.argv[2] if len(sys.argv) > 2 else "interpret"
        
#         with open(filename, 'r') as f:
#             code = f.read()
        
#         ast = parse(code)
#         if mode == "compile":
#             # Compile and run with bytecode VM
#             compile_and_run(ast)
#         else:
#             # Use the interpreter
#             e(ast)
#     else:
#         from tests.unit_tests import run_tests
#         run_tests()

# Add type definition and instantiation compilation methods to BytecodeCompiler
def _compile_type_def(self, node):
    """Compile a type definition"""
    # Store the type name as a constant
    type_name = node.name
    
    # Push each field name and type onto stack in reverse order
    # (since we'll pop them in reverse when creating the type)
    fields = list(node.fields.items())
    for field_name, field_type in fields:
        # Add constants for the field name and type
        name_idx = self.add_constant(field_name)
        type_idx = self.add_constant(field_type)
        
        # Push them onto the stack
        self.emit("LOAD_CONST", name_idx)
        self.emit("LOAD_CONST", type_idx)
    
    # Create the type definition
    self.emit("CREATE_TYPE_DEF", type_name, len(fields))
    
    # Since type definitions don't push anything onto the stack,
    # we don't need to pop anything
    # Remove the POP_TOP instruction

def _compile_type_instantiation(self, node):
    """Compile a type instantiation"""
    # First compile the fields dictionary
    self._compile_node(node.fields)
    
    # Then create an instance of the type
    self.emit("CREATE_TYPE_INSTANCE", node.type_name)

# Assign these methods to the BytecodeCompiler class
BytecodeCompiler._compile_type_def = _compile_type_def
BytecodeCompiler._compile_type_instantiation = _compile_type_instantiation
=======
def compile_with_static_type_check(code_string):
    """
    Parse, statically type check, and compile code.
    Returns the bytecode or raises TypeCheckError if type check fails.
    """
    # Parse code to AST
    ast = parse(code_string)
    
    # Perform static type checking
    type_checker = TypeChecker()
    try:
        type_checker.check(ast)
        print("Static type check passed!")
    except TypeCheckError as e:
        print(f"Type error: {e}")
        raise
    
    # If type check passes, compile to bytecode
    compiler = BytecodeCompiler()
    bytecode = compiler.compile(ast)
    
    return bytecode
>>>>>>> 9d59400e
<|MERGE_RESOLUTION|>--- conflicted
+++ resolved
@@ -124,21 +124,21 @@
     value: AST
 
 @dataclass
-<<<<<<< HEAD
-class TypeDef(AST):
-    name: str
-    fields: dict  # Maps field name to type name
-
-@dataclass
-class TypeInstantiation(AST):
-    type_name: str
-    fields: Dict
-=======
 class Slice(AST):
     sequence: AST
     start: AST
     end: AST
->>>>>>> 9d59400e
+
+
+@dataclass
+class TypeDef(AST):
+    name: str
+    fields: dict  # Maps field name to type name
+
+@dataclass
+class TypeInstantiation(AST):
+    type_name: str
+    fields: Dict
 
 class Token:
     pass
@@ -167,7 +167,11 @@
 class TypeToken(Token):
     t: str
     is_array: bool = False  # Add array type flag
-    array_dimensions: int = 0  # Track number of dimensions for nd arrays
+    array_dimensions: int = 0  # Track number of dimensions for nd arrays 
+
+@dataclass
+class TypeDefToken(Token):
+    name: str
 
 @dataclass
 class TypeDefToken(Token):
@@ -544,12 +548,7 @@
             env[i] = (name, value)
             return
     env.append((name, value))
-<<<<<<< HEAD
 def e(tree: AST, env=None) -> int | bool | str | list | dict:
-=======
-
-def e(tree: AST, env=None) -> int | bool | str | list:
->>>>>>> 9d59400e
     if env is None:
         env = []  # Empty list for environment
 
@@ -788,7 +787,6 @@
             v = e(value, env)
             d[k] = v
             return v
-<<<<<<< HEAD
         case TypeDef(name, fields):
             # Register the type definition
             user_defined_types[name] = fields
@@ -828,11 +826,9 @@
                 
             # Return the instance as a dict
             return instance
-=======
         case Closure(params, body, return_type, _):
             # When a closure appears directly in code (not via Fun), capture the current env
             return Closure(params, body, return_type, env.copy())
->>>>>>> 9d59400e
 
 def lex(s: str) -> Iterator[Token]:
     i = 0
@@ -935,8 +931,6 @@
     def parse_stmt():
         # print(f"parse_stmt: {t.peek(None)}")  # Debugging statement
         match t.peek(None):
-<<<<<<< HEAD
-            # ...existing code...
             
             case VarToken(var) if var in user_defined_types:
                 # This is a type declaration using a user-defined type
@@ -986,10 +980,7 @@
                 next_stmt = parse_statements() if t.peek(None) is not None else None
                 return Let(var_name, type_inst, next_stmt if next_stmt else Sequence([]), type_name)
 
-            case TypeToken(typ, is_array):
-=======
             case TypeToken(typ, is_array, array_dimensions):
->>>>>>> 9d59400e
                 next(t)
                 if not isinstance(t.peek(None), VarToken):
                     raise ParseError(f"Expected variable name after {typ}")
@@ -1032,27 +1023,6 @@
                 name = next(t).v
                 
                 expect(OperatorToken("("))
-<<<<<<< HEAD
-
-                # Parse parameter name
-                if not isinstance(t.peek(None), VarToken):
-                    raise ParseError("Expected parameter name")
-                param = next(t).v
-
-                # Parse parameter type
-                expect(OperatorToken(":"))
-                
-                # Allow both built-in types (TypeToken) and user-defined types (VarToken)
-                if isinstance(t.peek(None), TypeToken):
-                    param_token = next(t)
-                    param_type = param_token.t + "[]" if param_token.is_array else param_token.t
-                elif isinstance(t.peek(None), VarToken):
-                    # This is a user-defined type
-                    param_type = next(t).v
-                else:
-                    raise ParseError("Expected parameter type")
-
-=======
                 
                 # Parse parameters - handle multiple parameters
                 params = []
@@ -1064,6 +1034,11 @@
                     # Parse parameter type
                     expect(OperatorToken(":"))
                     if not isinstance(t.peek(None), TypeToken):
+                        if isinstance(t.peek(None), VarToken):
+                            # This is a user-defined type
+                            param_type = next(t).v
+                        else:
+                            raise ParseError("Expected parameter type")
                         raise ParseError("Expected parameter type")
                     param_token = next(t)
                     param_type = param_token.t + "[]" * param_token.array_dimensions if param_token.is_array else param_token.t
@@ -1080,13 +1055,17 @@
                         
                         expect(OperatorToken(":"))
                         if not isinstance(t.peek(None), TypeToken):
+                            if isinstance(t.peek(None), VarToken):
+                                # This is a user-defined type
+                                param_type = next(t).v
+                            else:
+                                raise ParseError("Expected parameter type")
                             raise ParseError("Expected parameter type")
                         param_token = next(t)
                         param_type = param_token.t + "[]" * param_token.array_dimensions if param_token.is_array else param_token.t
                         
                         params.append((param_name, param_type))
                 
->>>>>>> 9d59400e
                 expect(OperatorToken(")"))
 
                 # Handle return type - also allow user-defined types
@@ -1384,7 +1363,6 @@
                 return Array([Number(e.v) for e in elements])
             case VarToken(name):
                 next(t)
-<<<<<<< HEAD
                 
                 # First create the base variable expression
                 expr = Var(name)
@@ -1394,27 +1372,45 @@
                 while True:
                     if isinstance(t.peek(None), OperatorToken):
                         if t.peek().o == '[':  # Array access
+                            indices = []
+                            # First dimension
                             next(t)  # consume [
-                            index = parse_expr()
+                            indices.append(parse_expr())
                             if isinstance(t.peek(None), OperatorToken) and t.peek().o == ':':
                                 next(t)  # consume :
                                 end = parse_expr()
                                 expect(OperatorToken(']'))
-                                expr = Slice(expr, index, end)
+                                expr = Slice(expr, indices[0], end)
                             else:
                                 expect(OperatorToken(']'))
+                                 # Additional dimensions if any
+                                while isinstance(t.peek(None), OperatorToken) and t.peek().o == '[':
+                                    next(t)  # consume [
+                                    indices.append(parse_expr())
                                 if isinstance(t.peek(None), OperatorToken) and t.peek().o == '=':
                                     next(t)  # consume =
                                     value = parse_expr()
-                                    expr = ArrayAssign(expr, index, value)
+                                    expr = ArrayAssign(expr, indices, value)
                                 else:
-                                    expr = ArrayAccess(expr, index)
+                                    expr = ArrayAccess(expr, indices)
                         elif t.peek().o == '(':  # Function call
-                            next(t)
-                            arg = parse_expr()
-                            expect(OperatorToken(")"))
-                            expr = Call(name, arg)
-                            break  # Function calls can't be chained in our language
+                            next(t)  # consume opening parenthesis
+                            args = []
+                            # Handle empty parameter list
+                            if isinstance(t.peek(None), OperatorToken) and t.peek().o == ')':
+                                next(t)  # consume closing parenthesis
+                            else:
+                                # Parse the first argument
+                                args.append(parse_expr())
+                                
+                                # Parse additional arguments
+                                while isinstance(t.peek(None), OperatorToken) and t.peek().o == ',':
+                                    next(t)  # consume comma
+                                    args.append(parse_expr())
+                                
+                                expect(OperatorToken(")"))
+                            
+                            return Call(name, args)
                         elif t.peek().o == '{':  # Dictionary/field access
                             next(t)  # consume {
                             key = parse_expr()
@@ -1458,55 +1454,6 @@
                     return TypeInstantiation(type_name, Dict(pairs))
                 
                 return expr
-=======
-                if isinstance(t.peek(None), OperatorToken) and t.peek().o == '[':
-                    indices = []
-                    # First dimension
-                    next(t)  # consume [
-                    indices.append(parse_expr())
-                    expect(OperatorToken(']'))
-                    
-                    # Additional dimensions if any
-                    while isinstance(t.peek(None), OperatorToken) and t.peek().o == '[':
-                        next(t)  # consume [
-                        indices.append(parse_expr())
-                        expect(OperatorToken(']'))
-                    
-                    if isinstance(t.peek(None), OperatorToken) and t.peek().o == '=':
-                        next(t)  # consume =
-                        value = parse_expr()
-                        return ArrayAssign(Var(name), indices, value)
-                    return ArrayAccess(Var(name), indices)
-                    
-                elif isinstance(t.peek(None), OperatorToken) and t.peek().o == '(':
-                    next(t)  # consume opening parenthesis
-                    args = []
-                    # Handle empty parameter list
-                    if isinstance(t.peek(None), OperatorToken) and t.peek().o == ')':
-                        next(t)  # consume closing parenthesis
-                    else:
-                        # Parse the first argument
-                        args.append(parse_expr())
-                        
-                        # Parse additional arguments
-                        while isinstance(t.peek(None), OperatorToken) and t.peek().o == ',':
-                            next(t)  # consume comma
-                            args.append(parse_expr())
-                        
-                        expect(OperatorToken(")"))
-                    
-                    return Call(name, args)
-                elif isinstance(t.peek(None), OperatorToken) and t.peek().o == '{':
-                    next(t)  # consume {
-                    key = parse_expr()
-                    expect(OperatorToken('}'))
-                    if isinstance(t.peek(None), OperatorToken) and t.peek().o == '=':
-                        next(t)  # consume =
-                        value = parse_expr()
-                        return DictAssign(Var(name), key, value)
-                    return DictAccess(Var(name), key)
-                return Var(name)
->>>>>>> 9d59400e
             case OperatorToken('['):
                 next(t)  # consume opening bracket
                 elements = []
@@ -1925,10 +1872,8 @@
         self.ip = 0  # Instruction pointer
         self.call_stack = []  # For function calls
         self.debug = False  # Debug mode flag
-<<<<<<< HEAD
         # Add user-defined types dictionary
         self.user_defined_types = {}
-=======
     
     def _builtin_len(self, arg):
         """Built-in len function implementation"""
@@ -1936,7 +1881,6 @@
             return len(arg)
         else:
             raise TypeError(f"Object of type {type(arg).__name__} has no len()")
->>>>>>> 9d59400e
         
     def run(self):
         result = None
@@ -2626,84 +2570,28 @@
 # Add this method to the BytecodeCompiler class
 BytecodeCompiler._compile_while = _compile_while
 
-<<<<<<< HEAD
-# def test_slice_array():
-code = """
-            int x = 1;
-            int z = 100;
-            fun foo(y : int) : int{
-                x = 2;
-                println(z);
-                return x;
-            }
-            println(foo(10));
-            println(z);
-            println(x);
-        """
-
-# code2 = """
-# fun add(a: int, b: int): int {
-#     return a + b;
-# }
-# dict d = {"sum": add(3, 4)};
-# int result = d{"sum"};
-# println(result);
-# """
-
-code3="""
-            int[] arr = [10, 20, 30];
-            int[] slice = arr[0:2];
-            slice[0]=100;
-            println(slice[0]);
-            println(arr[0]);
-            """
-# ast = parse(code3)
-# print(e(ast))
-
-
-# def run_test_case(code, expected_output):
-#     from io import StringIO
-#     import sys
-#     print("yes")
-#     # Redirect stdout to capture print statements
-#     old_stdout = sys.stdout
-#     sys.stdout = StringIO()
-    
-#     try:
-#         print("2")
-#         ast = parse(code)
-#        
-#         e(ast)
-#         actual_output = sys.stdout.getvalue().strip()
-#         print(f"Expected: {expected_output}, Got: {actual_output}")
-#         assert actual_output == expected_output, f"Expected: {expected_output}, Got: {actual_output}"
-#         return "Test passed"
-#     except Exception as ex:
-#         return f"Test failed: {ex}"
-#     finally:
-#         sys.stdout = old_stdout
-
-# test_slice_array()
-# Modify the main entry point to support interpretation or compilation
-# if __name__ == "__main__":
-#     import sys
-#     if len(sys.argv) > 1:
-#         filename = sys.argv[1]
-#         mode = sys.argv[2] if len(sys.argv) > 2 else "interpret"
-        
-#         with open(filename, 'r') as f:
-#             code = f.read()
-        
-#         ast = parse(code)
-#         if mode == "compile":
-#             # Compile and run with bytecode VM
-#             compile_and_run(ast)
-#         else:
-#             # Use the interpreter
-#             e(ast)
-#     else:
-#         from tests.unit_tests import run_tests
-#         run_tests()
+def compile_with_static_type_check(code_string):
+    """
+    Parse, statically type check, and compile code.
+    Returns the bytecode or raises TypeCheckError if type check fails.
+    """
+    # Parse code to AST
+    ast = parse(code_string)
+    
+    # Perform static type checking
+    type_checker = TypeChecker()
+    try:
+        type_checker.check(ast)
+        print("Static type check passed!")
+    except TypeCheckError as e:
+        print(f"Type error: {e}")
+        raise
+    
+    # If type check passes, compile to bytecode
+    compiler = BytecodeCompiler()
+    bytecode = compiler.compile(ast)
+    
+    return bytecode
 
 # Add type definition and instantiation compilation methods to BytecodeCompiler
 def _compile_type_def(self, node):
@@ -2740,28 +2628,4 @@
 
 # Assign these methods to the BytecodeCompiler class
 BytecodeCompiler._compile_type_def = _compile_type_def
-BytecodeCompiler._compile_type_instantiation = _compile_type_instantiation
-=======
-def compile_with_static_type_check(code_string):
-    """
-    Parse, statically type check, and compile code.
-    Returns the bytecode or raises TypeCheckError if type check fails.
-    """
-    # Parse code to AST
-    ast = parse(code_string)
-    
-    # Perform static type checking
-    type_checker = TypeChecker()
-    try:
-        type_checker.check(ast)
-        print("Static type check passed!")
-    except TypeCheckError as e:
-        print(f"Type error: {e}")
-        raise
-    
-    # If type check passes, compile to bytecode
-    compiler = BytecodeCompiler()
-    bytecode = compiler.compile(ast)
-    
-    return bytecode
->>>>>>> 9d59400e
+BytecodeCompiler._compile_type_instantiation = _compile_type_instantiation