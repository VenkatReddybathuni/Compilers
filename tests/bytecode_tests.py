--- conflicted
+++ resolved
@@ -331,7 +331,6 @@
     """
     expected6 = "hola!"
     run_bytecode_test(code6, expected6)
-<<<<<<< HEAD
     # TestCase(
     #         name="Simple User-Defined Type",
     #         code="""
@@ -356,10 +355,7 @@
     println(c{"radius"});
     """
     expected7 = "5\n10\n15"
-    run_bytecode_test(code7, expected7)
-# Update the run_tests function to include the new test function
-=======
-    
+    run_bytecode_test(code7, expected7)    
     # Dictionary updates in a loop
     print("Testing dictionary updates in a loop...")
     code7 = """
@@ -469,7 +465,6 @@
     run_bytecode_test(code5, expected5)
 
 # Update the run_tests function to include the dictionary test
->>>>>>> 9d59400e
 def run_tests():
     try:
         test_arithmetic()
